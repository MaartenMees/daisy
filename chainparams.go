package main

const (
	ChainConsensusPoA = 0
	ChainConsensusPoW = 1
)

// ChainParams holds blockchain configuration
type ChainParams struct {
	// GenesisBlockHash is the SHA256 hash of the genesis block payload
	GenesisBlockHash string `json:"genesis_block_hash"`

	// GenesisBlockHashSignature is the signature of the genesis block's hash, with the key in the genesis block
	GenesisBlockHashSignature string `json:"genesis_block_hash_signature"`

	// GenesisBlockTimestamp is the timestamp of the genesis block
	GenesisBlockTimestamp string `json:"genesis_block_timestamp"`

	Creator          string `json:"creator"`
	CreatorPublicKey string `json:"creator_public_key"`

	// List of host:port string specifying default peers for this blockchain. If empty, the defaults are used.
	BootstrapPeers []string `json:"bootstrap_peers"`

<<<<<<< HEAD
	// Consensus algorithm used: "PoA", "PoW"
	ConsensusTypeString string `json:"consensus_type"`
	ConsensusType       int
=======
	// Description of the blockchain (e.g. its purpose)
	Description string `json:"description"`
>>>>>>> d78af6e9
}<|MERGE_RESOLUTION|>--- conflicted
+++ resolved
@@ -22,12 +22,10 @@
 	// List of host:port string specifying default peers for this blockchain. If empty, the defaults are used.
 	BootstrapPeers []string `json:"bootstrap_peers"`
 
-<<<<<<< HEAD
 	// Consensus algorithm used: "PoA", "PoW"
 	ConsensusTypeString string `json:"consensus_type"`
 	ConsensusType       int
-=======
+
 	// Description of the blockchain (e.g. its purpose)
 	Description string `json:"description"`
->>>>>>> d78af6e9
 }